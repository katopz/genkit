/**
 * Copyright 2025 Google LLC
 *
 * Licensed under the Apache License, Version 2.0 (the "License");
 * you may not use this file except in compliance with the License.
 * You may obtain a copy of the License at
 *
 *     http://www.apache.org/licenses/LICENSE-2.0
 *
 * Unless required by applicable law or agreed to in writing, software
 * distributed under the License is distributed on an "AS IS" BASIS,
 * WITHOUT WARRANTIES OR CONDITIONS OF ANY KIND, either express or implied.
 * See the License for the specific language governing permissions and
 * limitations under the License.
 */

import { JSONSchema, ModelReference } from 'genkit';
<<<<<<< HEAD
import { GenerationCommonConfigSchema } from 'genkit/model';
=======
import { GenerateRequest, GenerationCommonConfigSchema } from 'genkit/model';
import { ImagenInstance } from './types';
>>>>>>> 3c89c929

/**
 * Safely extracts the error message from the error.
 * @param e The error
 * @returns The error message
 */
export function extractErrMsg(e: unknown): string {
  let errorMessage = 'An unknown error occurred';
  if (e instanceof Error) {
    errorMessage = e.message;
  } else if (typeof e === 'string') {
    errorMessage = e;
  } else {
    // Fallback for other types
    try {
      errorMessage = JSON.stringify(e);
    } catch (stringifyError) {
      errorMessage = 'Failed to stringify error object';
    }
  }
  return errorMessage;
}

/**
 * Gets the suffix of a model string.
 * e.g. for "models/googleai/gemini-2.5-pro" it returns just 'gemini-2.5-pro'
 * @param name A string containing the model string with possible prefixes
 * @returns the model string stripped of prefixes
 */
export function modelName(name?: string): string | undefined {
  return name?.split('/').at(-1);
}

export function extractText(request: GenerateRequest) {
  return request.messages
    .at(-1)!
    .content.map((c) => c.text || '')
    .join('');
}

export function extractImagenImage(
  request: GenerateRequest
): ImagenInstance['image'] | undefined {
  const image = request.messages
    .at(-1)
    ?.content.find(
      (p) => !!p.media && (!p.metadata?.type || p.metadata?.type === 'base')
    )
    ?.media?.url.split(',')[1];

  if (image) {
    return { bytesBase64Encoded: image };
  }
  return undefined;
}

/**
 * Finds the nearest model reference based on a provided version string.
 *
 * @param {string} version The version string to match against.
 * @param {Record<string, ModelReference<TSchema>>} knownModels A record of known models,
 * @param {ModelReference<TSchema>} genericModel A generic model reference to return if no
 *   specific match is found.
 * @param {TOptions=} options Optional configuration options to apply to the model.
 * @returns {ModelReference<TSchema>} The nearest matching model reference, or the generic model
 *   if no match is found.
 * @template TSchema The schema type for the model reference.
 * @template TOptions The type of the options object.
 */
export function nearestModelRef<
  TSchema extends typeof GenerationCommonConfigSchema,
  TOptions,
>(
  version: string,
  knownModels: Record<string, ModelReference<TSchema>>,
  genericModel: ModelReference<TSchema>,
  options?: TOptions
): ModelReference<TSchema> {
  const matchingKey = longestMatchingPrefix(version, Object.keys(knownModels));
  if (matchingKey) {
    return knownModels[matchingKey].withConfig({
      ...options,
      version,
    });
  }

  return genericModel.withConfig({ ...options, version });
}

/**
 * Finds the longest string in an array that is a prefix of a given version string.
 *
 * @param {string} version The version string to check against.
 * @param {string[]} potentialMatches An array of potential prefix strings.
 * @returns {string} The longest prefix string that matches the version, or an empty string if none match.
 */
function longestMatchingPrefix(version: string, potentialMatches: string[]) {
  return potentialMatches
    .filter((p) => version.startsWith(p))
    .reduce(
      (longest, current) =>
        current.length > longest.length ? current : longest,
      ''
    );
}

/**
 * Cleans a JSON schema by removing specific keys and standardizing types.
 *
 * @param {JSONSchema} schema The JSON schema to clean.
 * @returns {JSONSchema} The cleaned JSON schema.
 */
export function cleanSchema(schema: JSONSchema): JSONSchema {
  const out = structuredClone(schema);
  for (const key in out) {
    if (key === '$schema' || key === 'additionalProperties') {
      delete out[key];
      continue;
    }
    if (typeof out[key] === 'object') {
      out[key] = cleanSchema(out[key]);
    }
    // Zod nullish() and picoschema optional fields will produce type `["string", "null"]`
    // which is not supported by the model API. Convert them to just `"string"`.
    if (key === 'type' && Array.isArray(out[key])) {
      // find the first that's not `null`.
      out[key] = out[key].find((t) => t !== 'null');
    }
  }
  return out;
}<|MERGE_RESOLUTION|>--- conflicted
+++ resolved
@@ -15,12 +15,8 @@
  */
 
 import { JSONSchema, ModelReference } from 'genkit';
-<<<<<<< HEAD
-import { GenerationCommonConfigSchema } from 'genkit/model';
-=======
 import { GenerateRequest, GenerationCommonConfigSchema } from 'genkit/model';
 import { ImagenInstance } from './types';
->>>>>>> 3c89c929
 
 /**
  * Safely extracts the error message from the error.
